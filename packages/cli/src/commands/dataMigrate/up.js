--- conflicted
+++ resolved
@@ -5,14 +5,7 @@
 import VerboseRenderer from 'listr-verbose-renderer'
 import terminalLink from 'terminal-link'
 
-<<<<<<< HEAD
-import { errorTelemetry } from '@redwoodjs/internal'
-
-import { getPaths } from 'src/lib'
-import c from 'src/lib/colors'
-=======
-import { registerApiSideBabelHook } from '@redwoodjs/internal'
->>>>>>> 579106bb
+import { errorTelemetry, registerApiSideBabelHook } from '@redwoodjs/internal'
 
 import { getPaths } from '../../lib'
 import c from '../../lib/colors'
