{
  "name": "api",
  "version": "0.0.0",
  "private": true,
  "dependencies": {
<<<<<<< HEAD
    "@redwoodjs/api": "^v0.33.2",
    "@redwoodjs/api-server": "^v0.33.2"
=======
    "@redwoodjs/api": "^0.33.0",
    "@redwoodjs/api-server": "^0.33.0"
>>>>>>> 36f2e823
  }
}<|MERGE_RESOLUTION|>--- conflicted
+++ resolved
@@ -3,12 +3,7 @@
   "version": "0.0.0",
   "private": true,
   "dependencies": {
-<<<<<<< HEAD
     "@redwoodjs/api": "^v0.33.2",
     "@redwoodjs/api-server": "^v0.33.2"
-=======
-    "@redwoodjs/api": "^0.33.0",
-    "@redwoodjs/api-server": "^0.33.0"
->>>>>>> 36f2e823
   }
 }