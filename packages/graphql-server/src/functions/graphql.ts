/* eslint-disable react-hooks/rules-of-hooks */

import { useApolloServerErrors } from '@envelop/apollo-server-errors'
import {
  envelop,
  FormatErrorHandler,
  useMaskedErrors,
  useSchema,
  Plugin,
  EnvelopError,
} from '@envelop/core'
import { useDepthLimit } from '@envelop/depth-limit'
import { useDisableIntrospection } from '@envelop/disable-introspection'
import { useFilterAllowedOperations } from '@envelop/filter-operation-type'
import { useParserCache } from '@envelop/parser-cache'
import { useValidationCache } from '@envelop/validation-cache'
import { mergeSchemas } from '@graphql-tools/merge'
import { makeExecutableSchema } from '@graphql-tools/schema'
import type {
  APIGatewayProxyEvent,
  Context as LambdaContext,
  APIGatewayProxyResult,
} from 'aws-lambda'
import {
<<<<<<< HEAD
  DocumentNode,
  ExecutionResult,
=======
>>>>>>> d268540c
  GraphQLError,
} from 'graphql'
import {
  Request,
  getGraphQLParameters,
  processRequest,
  shouldRenderGraphiQL,
} from 'graphql-helix'
import { renderPlaygroundPage } from 'graphql-playground-html'

import {  createCorsContext } from '../cors'
import { createHealthcheckContext } from '../healthcheck'
import {
  ApolloError,
  getPerRequestContext,
  usePerRequestContext,
} from '../index'
import {
  schema as authDirectiveDocumentNodes,
  requireAuth,
  skipAuth,
} from '../plugins/authDirectives'
<<<<<<< HEAD
import { useRedwoodDirective } from '../plugins/useRedwoodDirective'

export type GetCurrentUser = (
  decoded: AuthContextPayload[0],
  raw: AuthContextPayload[1],
  req?: AuthContextPayload[2]
) => Promise<null | Record<string, unknown> | string>

export type Context = Record<string, unknown>
export type ContextFunction = (...args: any[]) => Context | Promise<Context>
export type RedwoodGraphQLContext = {
  event: APIGatewayProxyEvent
  // TODO: Maybe this needs a better name?
  context: LambdaContext
}

/**
 * Options for request and response information to include in the log statements
 * output by UseRedwoodLogger around the execution event
 *
 * @param level - Sets log level specific to GraphQL log output. Defaults to current logger level.
 * @param data - Include response data sent to client.
 * @param operationName - Include operation name.
 * @param requestId - Include the event's requestId, or if none, generate a uuid as an identifier.
 * @param query - Include the query. This is the query or mutation (with fields) made in the request.
 * @param tracing - Include the tracing and timing information.
 * @param userAgent - Include the browser (or client's) user agent.
 */
type GraphQLLoggerOptions = {
  /**
   * Sets log level for GraphQL logging.
   * This level setting can be different than the one used in api side logging.
   * Defaults to the same level as the logger unless set here.
   *
   * Available log levels:
   *
   * - 'fatal'
   * - 'error'
   * - 'warn'
   * - 'info'
   * - 'debug'
   * - 'trace'
   * - 'silent'
   *
   * The logging level is a __minimum__ level. For instance if `logger.level` is `'info'` then all `'fatal'`, `'error'`, `'warn'`,
   * and `'info'` logs will be enabled.
   *
   * You can pass `'silent'` to disable logging.
   *
   * @default level of the logger set in LoggerConfig
   *
   */
  level?: LevelWithSilent | string

  /**
   * @description Include response data sent to client.
   */
  data?: boolean

  /**
   * @description Include operation name.
   *
   * The operation name is a meaningful and explicit name for your operation. It is only required in multi-operation documents,
   * but its use is encouraged because it is very helpful for debugging and server-side logging.
   * When something goes wrong (you see errors either in your network logs, or in the logs of your GraphQL server)
   * it is easier to identify a query in your codebase by name instead of trying to decipher the contents.
   * Think of this just like a function name in your favorite programming language.
   *
   * @see https://graphql.org/learn/queries/#operation-name
   */
  operationName?: boolean

  /**
   * @description Include the event's requestId, or if none, generate a uuid as an identifier.
   *
   * The requestId can be helpful when contacting your deployment provider to resolve issues when encountering errors or unexpected behavior.
   */
  requestId?: boolean

  /**
   * @description Include the query. This is the query or mutation (with fields) made in the request.
   */
  query?: boolean

  /**
   * @description Include the tracing and timing information.
   *
   * This will log various performance timings withing the GraphQL event lifecycle (parsing, validating, executing, etc).
   */
  tracing?: boolean

  /**
   * @description Include the browser (or client's) user agent.
   *
   * This can be helpful to know what type of client made the request to resolve issues when encountering errors or unexpected behavior.
   */
  userAgent?: boolean
}

/**
 * Configure the logger used by the GraphQL server.
 *
 * @param logger your logger
 * @param options the GraphQLLoggerOptions such as tracing, operationName, etc
 */
type LoggerConfig = { logger: BaseLogger; options?: GraphQLLoggerOptions }

/**
 * GraphQLHandlerOptions
 */
interface GraphQLHandlerOptions {
  /**
   * @description Customize GraphQL Logger
   *
   * Collect resolver timings, and exposes trace data for
   * an individual request under extensions as part of the GraphQL response.
   */
  loggerConfig: LoggerConfig

  /**
   * @description  Modify the resolver and global context.
   */
  context?: Context | ContextFunction

  /**
   * A @description n async function that maps the auth token retrieved from the request headers to an object.
   * Is it executed when the `auth-provider` contains one of the supported providers.
   */
  getCurrentUser?: GetCurrentUser

  /**
   *  @description A callback when an unhandled exception occurs. Use this to disconnect your prisma instance.
   */
  onException?: () => void

  /**
   * @description The GraphQL Schema
   */
  schema: GraphQLSchema

  /**
   * @description Custom directives
   */
  directives?: {
    [directiveName: string]: {
      schema: DocumentNode
      onExecute: () => void | Promise<void>
    }
  }

  /**
   *  @description CORS configuration
   */
  cors?: CorsConfig

  /**
   *  @description Healthcheck
   */
  onHealthCheck?: OnHealthcheckFn

  /**
   *  @description Limit the complexity of the queries solely by their depth.
   *
   * @see https://www.npmjs.com/package/graphql-depth-limit#documentation
   */
  depthLimitOptions?: DepthLimitConfig

  /**
   * @description  Only allows the specified operation types (e.g. subscription, query or mutation).
   *
   * By default, only allow query and mutation (ie, do not allow subscriptions).
   *
   * @see https://github.com/dotansimha/envelop/tree/main/packages/plugins/filter-operation-type
   */

  allowedOperations?: AllowedOperations

  /**
   * @description  Custom Envelop plugins
   */
  extraPlugins?: Plugin<any>[]

  /**
   * @description  Customize the GraphiQL Endpoint that appears in the location bar of the GraphQL Playground
   *
   * Defaults to '/graphql' as this value must match the name of the `graphql` function on the api-side.
   *
   */
  graphiQLEndpoint?: string
}
=======
import {
  useRedwoodPopulateContext,
  useRedwoodAuthContext,
  useRedwoodDirective,
  useRedwoodErrorHandler,
  useRedwoodGlobalContextSetter,
  useRedwoodLogger
} from '../plugins'
import  {GraphQLHandlerOptions } from './types'
>>>>>>> d268540c

/**
 * Extracts and parses body payload from event with base64 encoding check
 *
 */
const parseEventBody = (event: APIGatewayProxyEvent) => {
  if (event.isBase64Encoded) {
    return JSON.parse(Buffer.from(event.body || '', 'base64').toString('utf-8'))
  } else {
    return event.body && JSON.parse(event.body)
  }
}

function normalizeRequest(event: APIGatewayProxyEvent): Request {
  const body = parseEventBody(event)

  return {
    headers: event.headers || {},
    method: event.httpMethod,
    query: event.queryStringParameters,
    body,
  }
}

/*
 * Prevent unexpected error messages from leaking to the GraphQL clients.
 *
 * Unexpected errors are those that are not Envelop or Apollo errors
 *
 * Note that error masking should come after useApolloServerErrors since the originalError
 * will could become an ApolloError but if not, then should get masked
 **/
export const formatError: FormatErrorHandler = (err) => {
  if (
    err.originalError &&
    err.originalError instanceof EnvelopError === false &&
    err.originalError instanceof ApolloError === false
  ) {
    return new GraphQLError('Something went wrong.')
  }

  return err
}

/**
 * Creates an Enveloped GraphQL Server.
 *
 * @see https://www.envelop.dev/ for information about envelop
 * @see https://www.envelop.dev/plugins for available envelop plugins
 * ```js
 * export const handler = createGraphQLHandler({ schema, context, getCurrentUser })
 * ```
 */
export const createGraphQLHandler = ({
  loggerConfig,
  schema,
  context,
  getCurrentUser,
  onException,
  extraPlugins,
  cors,
  onHealthCheck,
  depthLimitOptions,
  allowedOperations,
  graphiQLEndpoint,
}: GraphQLHandlerOptions) => {
  const authDirectiveSchemas = makeExecutableSchema({
    typeDefs: authDirectiveDocumentNodes,
  })

  const schemaWithBuiltInDirectives = mergeSchemas({
    schemas: [schema, authDirectiveSchemas],
  })

  // Important: Plugins are executed in order of their usage, and inject functionality serially,
  // so the order here matters
  const plugins: Plugin<any>[] = [
    // Simple LRU for caching parse results.
    useParserCache(),
    // Simple LRU for caching validate results.
    useValidationCache(),
    // Simplest plugin to provide your GraphQL schema.
    useSchema(schemaWithBuiltInDirectives),
    // Custom Redwood plugins
    useRedwoodAuthContext(getCurrentUser),
    useRedwoodGlobalContextSetter(),
    useRedwoodLogger(loggerConfig),
    // ------------- NEW STUFF!!!
    useRedwoodDirective({
      name: 'requireAuth',
      onExecute: requireAuth,
    }),

    useRedwoodDirective({
      name: 'skipAuth',
      onExecute: skipAuth,
    }),

    // ---------------NEW STUFF!!!
    // Limits the depth of your GraphQL selection sets.
    useDepthLimit({
      maxDepth: (depthLimitOptions && depthLimitOptions.maxDepth) || 10,
      ignore: (depthLimitOptions && depthLimitOptions.ignore) || [],
    }),
    // Only allow execution of specific operation types
    useFilterAllowedOperations(allowedOperations || ['mutation', 'query']),
    // Apollo Server compatible errors.
    // Important: *must* be listed before useMaskedErrors
    useApolloServerErrors(),
    // Prevent unexpected error messages from leaking to the GraphQL clients.
    // Important: *must* be listed after useApolloServerErrors so it can detect if the error is an ApolloError
    // and mask if not
    useMaskedErrors({ formatError }),
  ]

  const isDevEnv = process.env.NODE_ENV === 'development'

  if (!isDevEnv) {
    plugins.push(useDisableIntrospection())
  }

  if (isDevEnv) {
    plugins.push(useRedwoodErrorHandler())
  }

  if (context) {
    plugins.push(useRedwoodPopulateContext(context))
  }

  if (extraPlugins && extraPlugins.length > 0) {
    plugins.push(...extraPlugins)
  }

  const corsContext = createCorsContext(cors)

  const healthcheckContext = createHealthcheckContext(
    onHealthCheck,
    corsContext
  )

  const createSharedEnvelop = envelop({
    plugins,
    enableInternalTracing: loggerConfig.options?.tracing,
  })

  const handlerFn = async (
    event: APIGatewayProxyEvent,
    lambdaContext: LambdaContext
  ): Promise<APIGatewayProxyResult> => {
    const enveloped = createSharedEnvelop({ event, context: lambdaContext })

    const logger = loggerConfig.logger

    // In the future, this could be part of a specific handler for AWS lambdas
    lambdaContext.callbackWaitsForEmptyEventLoop = false

    // In the future, the normalizeRequest can take more flexible params, maybe even cloud provider name
    // and return a normalized request structure.
    const request = normalizeRequest(event)

    if (healthcheckContext.isHealthcheckRequest(event.path)) {
      return healthcheckContext.handleHealthCheck(request, event)
    }

    const corsHeaders = cors ? corsContext.getRequestHeaders(request) : {}

    if (corsContext.shouldHandleCors(request)) {
      return {
        body: '',
        statusCode: 200,
        headers: corsHeaders,
      }
    }

    if (isDevEnv && shouldRenderGraphiQL(request)) {
      return {
        body: renderPlaygroundPage({
          endpoint: graphiQLEndpoint || '/graphql',
        }),
        statusCode: 200,
        headers: {
          'Content-Type': 'text/html',
          ...corsHeaders,
        },
      }
    }

    const { operationName, query, variables } = getGraphQLParameters(request)

    let lambdaResponse: APIGatewayProxyResult

    try {
      const result = await processRequest({
        operationName,
        query,
        variables,
        request,
        validationRules: undefined,
        ...enveloped,
        contextFactory: enveloped.contextFactory,
      })

      if (result.type === 'RESPONSE') {
        lambdaResponse = {
          body: JSON.stringify(result.payload),
          statusCode: 200,
          headers: {
            ...(result.headers || {}).reduce(
              (prev, header) => ({ ...prev, [header.name]: header.value }),
              {}
            ),
            ...corsHeaders,
          },
        }
      } else if (result.type === 'MULTIPART_RESPONSE') {
        lambdaResponse = {
          body: JSON.stringify({ error: 'Streaming is not supported yet!' }),
          statusCode: 500,
        }
      } else {
        lambdaResponse = {
          body: JSON.stringify({ error: 'Unexpected flow' }),
          statusCode: 500,
        }
      }
    } catch (e) {
      logger.error(e)
      onException && onException()

      lambdaResponse = {
        body: JSON.stringify({ error: 'GraphQL execution failed' }),
        statusCode: 200, // should be 500
      }
    }

    if (!lambdaResponse.headers) {
      lambdaResponse.headers = {}
    }

    lambdaResponse.headers['Content-Type'] = 'application/json'

    return lambdaResponse
  }

  return (
    event: APIGatewayProxyEvent,
    context: LambdaContext
  ): Promise<any> => {
    const execFn = async () => {
      try {
        return await handlerFn(event, context)
      } catch (e) {
        onException && onException()

        throw e
      }
    }

    if (usePerRequestContext()) {
      // This must be used when you're self-hosting RedwoodJS.
      return getPerRequestContext().run(new Map(), execFn)
    } else {
      // This is OK for AWS (Netlify/Vercel) because each Lambda request
      // is handled individually.
      return execFn()
    }
  }
}<|MERGE_RESOLUTION|>--- conflicted
+++ resolved
@@ -21,14 +21,7 @@
   Context as LambdaContext,
   APIGatewayProxyResult,
 } from 'aws-lambda'
-import {
-<<<<<<< HEAD
-  DocumentNode,
-  ExecutionResult,
-=======
->>>>>>> d268540c
-  GraphQLError,
-} from 'graphql'
+import { GraphQLError } from 'graphql'
 import {
   Request,
   getGraphQLParameters,
@@ -37,220 +30,28 @@
 } from 'graphql-helix'
 import { renderPlaygroundPage } from 'graphql-playground-html'
 
-import {  createCorsContext } from '../cors'
+import { createCorsContext } from '../cors'
 import { createHealthcheckContext } from '../healthcheck'
 import {
   ApolloError,
   getPerRequestContext,
   usePerRequestContext,
 } from '../index'
-import {
-  schema as authDirectiveDocumentNodes,
-  requireAuth,
-  skipAuth,
-} from '../plugins/authDirectives'
-<<<<<<< HEAD
-import { useRedwoodDirective } from '../plugins/useRedwoodDirective'
-
-export type GetCurrentUser = (
-  decoded: AuthContextPayload[0],
-  raw: AuthContextPayload[1],
-  req?: AuthContextPayload[2]
-) => Promise<null | Record<string, unknown> | string>
-
-export type Context = Record<string, unknown>
-export type ContextFunction = (...args: any[]) => Context | Promise<Context>
-export type RedwoodGraphQLContext = {
-  event: APIGatewayProxyEvent
-  // TODO: Maybe this needs a better name?
-  context: LambdaContext
-}
-
-/**
- * Options for request and response information to include in the log statements
- * output by UseRedwoodLogger around the execution event
- *
- * @param level - Sets log level specific to GraphQL log output. Defaults to current logger level.
- * @param data - Include response data sent to client.
- * @param operationName - Include operation name.
- * @param requestId - Include the event's requestId, or if none, generate a uuid as an identifier.
- * @param query - Include the query. This is the query or mutation (with fields) made in the request.
- * @param tracing - Include the tracing and timing information.
- * @param userAgent - Include the browser (or client's) user agent.
- */
-type GraphQLLoggerOptions = {
-  /**
-   * Sets log level for GraphQL logging.
-   * This level setting can be different than the one used in api side logging.
-   * Defaults to the same level as the logger unless set here.
-   *
-   * Available log levels:
-   *
-   * - 'fatal'
-   * - 'error'
-   * - 'warn'
-   * - 'info'
-   * - 'debug'
-   * - 'trace'
-   * - 'silent'
-   *
-   * The logging level is a __minimum__ level. For instance if `logger.level` is `'info'` then all `'fatal'`, `'error'`, `'warn'`,
-   * and `'info'` logs will be enabled.
-   *
-   * You can pass `'silent'` to disable logging.
-   *
-   * @default level of the logger set in LoggerConfig
-   *
-   */
-  level?: LevelWithSilent | string
-
-  /**
-   * @description Include response data sent to client.
-   */
-  data?: boolean
-
-  /**
-   * @description Include operation name.
-   *
-   * The operation name is a meaningful and explicit name for your operation. It is only required in multi-operation documents,
-   * but its use is encouraged because it is very helpful for debugging and server-side logging.
-   * When something goes wrong (you see errors either in your network logs, or in the logs of your GraphQL server)
-   * it is easier to identify a query in your codebase by name instead of trying to decipher the contents.
-   * Think of this just like a function name in your favorite programming language.
-   *
-   * @see https://graphql.org/learn/queries/#operation-name
-   */
-  operationName?: boolean
-
-  /**
-   * @description Include the event's requestId, or if none, generate a uuid as an identifier.
-   *
-   * The requestId can be helpful when contacting your deployment provider to resolve issues when encountering errors or unexpected behavior.
-   */
-  requestId?: boolean
-
-  /**
-   * @description Include the query. This is the query or mutation (with fields) made in the request.
-   */
-  query?: boolean
-
-  /**
-   * @description Include the tracing and timing information.
-   *
-   * This will log various performance timings withing the GraphQL event lifecycle (parsing, validating, executing, etc).
-   */
-  tracing?: boolean
-
-  /**
-   * @description Include the browser (or client's) user agent.
-   *
-   * This can be helpful to know what type of client made the request to resolve issues when encountering errors or unexpected behavior.
-   */
-  userAgent?: boolean
-}
-
-/**
- * Configure the logger used by the GraphQL server.
- *
- * @param logger your logger
- * @param options the GraphQLLoggerOptions such as tracing, operationName, etc
- */
-type LoggerConfig = { logger: BaseLogger; options?: GraphQLLoggerOptions }
-
-/**
- * GraphQLHandlerOptions
- */
-interface GraphQLHandlerOptions {
-  /**
-   * @description Customize GraphQL Logger
-   *
-   * Collect resolver timings, and exposes trace data for
-   * an individual request under extensions as part of the GraphQL response.
-   */
-  loggerConfig: LoggerConfig
-
-  /**
-   * @description  Modify the resolver and global context.
-   */
-  context?: Context | ContextFunction
-
-  /**
-   * A @description n async function that maps the auth token retrieved from the request headers to an object.
-   * Is it executed when the `auth-provider` contains one of the supported providers.
-   */
-  getCurrentUser?: GetCurrentUser
-
-  /**
-   *  @description A callback when an unhandled exception occurs. Use this to disconnect your prisma instance.
-   */
-  onException?: () => void
-
-  /**
-   * @description The GraphQL Schema
-   */
-  schema: GraphQLSchema
-
-  /**
-   * @description Custom directives
-   */
-  directives?: {
-    [directiveName: string]: {
-      schema: DocumentNode
-      onExecute: () => void | Promise<void>
-    }
-  }
-
-  /**
-   *  @description CORS configuration
-   */
-  cors?: CorsConfig
-
-  /**
-   *  @description Healthcheck
-   */
-  onHealthCheck?: OnHealthcheckFn
-
-  /**
-   *  @description Limit the complexity of the queries solely by their depth.
-   *
-   * @see https://www.npmjs.com/package/graphql-depth-limit#documentation
-   */
-  depthLimitOptions?: DepthLimitConfig
-
-  /**
-   * @description  Only allows the specified operation types (e.g. subscription, query or mutation).
-   *
-   * By default, only allow query and mutation (ie, do not allow subscriptions).
-   *
-   * @see https://github.com/dotansimha/envelop/tree/main/packages/plugins/filter-operation-type
-   */
-
-  allowedOperations?: AllowedOperations
-
-  /**
-   * @description  Custom Envelop plugins
-   */
-  extraPlugins?: Plugin<any>[]
-
-  /**
-   * @description  Customize the GraphiQL Endpoint that appears in the location bar of the GraphQL Playground
-   *
-   * Defaults to '/graphql' as this value must match the name of the `graphql` function on the api-side.
-   *
-   */
-  graphiQLEndpoint?: string
-}
-=======
 import {
   useRedwoodPopulateContext,
   useRedwoodAuthContext,
   useRedwoodDirective,
   useRedwoodErrorHandler,
   useRedwoodGlobalContextSetter,
-  useRedwoodLogger
+  useRedwoodLogger,
 } from '../plugins'
-import  {GraphQLHandlerOptions } from './types'
->>>>>>> d268540c
+import {
+  schema as authDirectiveDocumentNodes,
+  requireAuth,
+  skipAuth,
+} from '../plugins/authDirectives'
+
+import { GraphQLHandlerOptions } from './types'
 
 /**
  * Extracts and parses body payload from event with base64 encoding check
