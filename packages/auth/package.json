{
  "name": "@redwoodjs/auth",
  "version": "0.8.0",
  "main": "dist/index.js",
  "files": [
    "dist"
  ],
  "types": "dist/index.d.ts",
  "license": "MIT",
  "devDependencies": {
    "@auth0/auth0-spa-js": "^1.7.0",
<<<<<<< HEAD
    "@types/react": "^16.9.34",
    "firebase": "^7.14.5",
=======
    "@types/react": "16.9.35",
>>>>>>> 2d086398
    "gotrue-js": "^0.9.25",
    "magic-sdk": "^1.3.5",
    "netlify-identity-widget": "1.6.0",
    "react": "^16.13.1"
  },
  "scripts": {
    "build": "yarn build:js && yarn build:types",
    "build:js": "yarn cross-env NODE_ENV=production babel src -d dist --extensions \".js,.ts,.tsx\" --delete-dir-on-start",
    "build:types": "tsc --build --clean && tsc --build",
    "prepublishOnly": "yarn build",
    "build:watch": "nodemon --watch src --ext 'js,ts,tsx' --ignore dist --exec 'yarn build'"
  },
  "gitHead": "1cb7c8d1085147787209af423c33a9c91c3e6517"
}<|MERGE_RESOLUTION|>--- conflicted
+++ resolved
@@ -9,12 +9,8 @@
   "license": "MIT",
   "devDependencies": {
     "@auth0/auth0-spa-js": "^1.7.0",
-<<<<<<< HEAD
-    "@types/react": "^16.9.34",
+    "@types/react": "16.9.35",
     "firebase": "^7.14.5",
-=======
-    "@types/react": "16.9.35",
->>>>>>> 2d086398
     "gotrue-js": "^0.9.25",
     "magic-sdk": "^1.3.5",
     "netlify-identity-widget": "1.6.0",
